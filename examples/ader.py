--- conflicted
+++ resolved
@@ -377,16 +377,15 @@
 
 from yateto.helper import GraphvisHelper
 def add(generator, view=False):
-<<<<<<< HEAD
   ader_dg = ADERDG(order=6,
-=======
-  ader_dg = ADERDG(order=3,
->>>>>>> 3ebe70e4
                    multipleSimulations=1,
                    matricesDir="../../../generated_code/matrices",
                    memLayout="../../../auto_tuning/config/dense.xml")
 
   # Equation-specific kernels
+  ader_dg.addInit(generator)
+  ader_dg.addLocal(generator)
+  ader_dg.addNeighbor(generator)
   ader_dg.addInit(generator)
   ader_dg.addLocal(generator)
   ader_dg.addNeighbor(generator)
