import copy
import itertools
import re
import os
from yateto import Tensor
from .ast.cost import BoundingBoxCostEstimator
from .ast.node import Node
from .ast.visitor import ComputeOptimalFlopCount, FindIndexPermutations, FindTensors, FindPrefetchCapabilities
from .ast.transformer import *
from .codegen.cache import *
from .codegen.code import Cpp

from .codegen.visitor import *

from .controlflow.visitor import AST2ControlFlow
from .controlflow.transformer import *
from .gemm_configuration import GeneratorCollection, DefaultGeneratorCollection, BLASlike
from typing import List
from io import StringIO
from .controlflow.visitor import PrettyPrinter
from yateto.helper import GraphvisHelper


class Kernel(object):
  """The class represents a container which holds an abstract syntax tree as well as its
  corresponding name.

  An instance of a class allows the user to generate a primitive source code for a given tensor
  equation (i.e. in a give parse tree). The source code is generated based on nested loops.
  It won't achieve high performance but it is reliable and suitable for unit testing.
  """
  BASE_NAME = r'[a-zA-Z]\w*'
  VALID_NAME = r'^{}$'.format(BASE_NAME)

  def __init__(self, name, ast, prefetch=None):
    """
    Args:
      name (str): a kernel name
      ast (Union[Type[Node], List[Type[Node]]]): a root node of an abstract syntax tree
      prefetch (Union[Tensor, List[Tensor]]): a tensor or a list of tensors that have to be prefetched
                                              in a source code

    Raises:
      ValueError: if prefetch is neither a tensor nor a list of tensors
    """

    self.name = name

    # assure that ast is a list
    if isinstance(ast, list):
      self.ast = ast
    else:
      self.ast = [ast]


    # check whether prefetch follows specification and init it
    self._prefetch = None
    if prefetch is not None:

      if isinstance(prefetch, Tensor):
        self._prefetch = [prefetch]

      elif isinstance(prefetch, list) and all([isinstance(p, Tensor) for p in prefetch]):
        self._prefetch = prefetch

      else:
        raise ValueError('Prefetch must either be a Tensor (without indices) or a list of Tensors.')


    # Set a default value of cfg (stands for control flow graph)
    self.cfg = None

    # Initialize a non zero flop counter i.e. counter of useful floating point
    # operations because some matrices within a tensor equation can can be sparse
    self.nonZeroFlops = -1


  @classmethod
  def isValidName(cls, name):
    """Checks whether a given kernel name follows specification i.e. matches a regex

    Args:
      name (str): a kernel name

    Returns:
      bool: True if yes. Otherwise, False
    """
    return re.match(cls.VALID_NAME, name) is not None


  def prepareUntilUnitTest(self):

    # At this point self.ast is a list of kernels where each kernel is
    # an ast without annotation i.e. some nodes (Assign, Add, ScalarMultiplication, etc.)
    # don't have the target indices being set up.

    # Iterate through each ast and fix the above mentioned issue
    self.ast = [DeduceIndices().visit(ast) for ast in self.ast]

    # TODO: document
    ast2cf = AST2ControlFlow(simpleMemoryLayout=True)
    for ast in self.ast:
      ast2cf.visit(ast)

    self.cfg = ast2cf.cfg()
    self.cfg = LivenessAnalysis().visit(self.cfg)

  
  def prepareUntilCodeGen(self, costEstimator):
    """Analyzes an abstract syntax tree, generates and optimizes a control flow graph

    Args:
      costEstimator (Type[CostEstimator]): TODO
    """

    self.nonZeroFlops = 0
    for a in self.ast:
      ast = copy.deepcopy(a)
      ast = EquivalentSparsityPattern(groupSpp=False).visit(ast)
      ast = StrengthReduction(costEstimator).visit(ast)
      ast = SetSparsityPattern().visit(ast)
      self.nonZeroFlops += ComputeOptimalFlopCount().visit(ast)



    tmpASTs = list()
    prefetch = copy.copy(self._prefetch)

    # TODO: self.ast is a list but the list always contains one element.
    #  Questions: why do we need a list for this?
    for ast in self.ast:
      ast = EquivalentSparsityPattern().visit(ast)
      ast = StrengthReduction(costEstimator).visit(ast)
      ast = FindContractions().visit(ast)
      ast = ComputeMemoryLayout().visit(ast)
      permutationVariants = FindIndexPermutations().visit(ast)
      ast = SelectIndexPermutations(permutationVariants).visit(ast)
      ast = ImplementContractions().visit(ast)

      if self._prefetch is not None:
        prefetchCapabilities = FindPrefetchCapabilities().visit(ast)
        assignPf = AssignPrefetch(prefetchCapabilities, prefetch)
        ast = assignPf.visit(ast)
        prefetch = [pf for pf in prefetch if pf not in assignPf.assigned()]

      tmpASTs.append(ast)

    self.ast = tmpASTs


    # a nested helper function
    def print_cfd(cfg, optimization_name):
      to_print = True
      if to_print:
        marging = "="*80
        half_marging = "="*30
        print("{} {} {}".format(half_marging, optimization_name, half_marging))
        PrettyPrinter().visit(cfg)
        print("{}\n\n".format(marging))


    ast2cf = AST2ControlFlow()
    for ast in self.ast:
      ast2cf.visit(ast)

    self.cfg = ast2cf.cfg()
    #print_cfd(cfg=self.cfg, optimization_name="ast2ControlFlow")

    self.cfg = MergeScalarMultiplications().visit(self.cfg)
    #print_cfd(cfg=self.cfg, optimization_name="MergeScalarMultiplications")

    self.cfg = LivenessAnalysis().visit(self.cfg)
    #print_cfd(cfg=self.cfg, optimization_name="LivenessAnalysis")

    self.cfg = SubstituteForward().visit(self.cfg)
    #print_cfd(cfg=self.cfg, optimization_name="SubstituteForward")

    self.cfg = SubstituteBackward().visit(self.cfg)
    #print_cfd(cfg=self.cfg, optimization_name="SubstituteBackward")

    self.cfg = RemoveEmptyStatements().visit(self.cfg)
    #print_cfd(cfg=self.cfg, optimization_name="RemoveEmptyStatements")

    self.cfg = MergeActions().visit(self.cfg)
    print_cfd(cfg=self.cfg, optimization_name="MergeActions")

    print('='*80)

    
class KernelFamily(object):
  """ The class represents a table of similar kernels. A kernel family has a stric rule w.r.t.
  kernel names i.e. a base kernel name followed by a group index within parantethis.
  It allows to use group indices as keys within the table and values as concrete abstract syntax
  trees.

  An instance of a class can generate a simple source code for all tensor equations involved
  in a table. It is down by traversing the table and delegating the source code generation to
  each kernel instance.
  """
  GROUP_INDEX = r'\((0|[1-9]\d*)\)'
  VALID_NAME = r'^{}({})$'.format(Kernel.BASE_NAME, GROUP_INDEX)

  def __init__(self):
    self._kernels = dict()  # Dict[int, Type[Node]]
    self.name = None  # str
    self._stride = None  # Tuple[int]
  
  def items(self):
    return self._kernels.items()
  
  def __len__(self):
    return max(self._kernels.keys()) + 1


  @classmethod  
  def baseName(self, name):
    return re.match(Kernel.BASE_NAME, name).group(0)


  @classmethod
  def isValidName(cls, name):
    """Checks whether a given name follows a class specification i.e regex cls.VALID_NAME

    Args:
      name (str): a kernel name

    Returns:
      bool: True, if yes. Otherwise, False
    """
    return re.match(cls.VALID_NAME, name) is not None


  @classmethod
  def group(cls, name):
    """Extracts a group index (which is inside of parentheses)

    Args:
      name (str): a kernel name

    Returns:
      int: a group index

    Examples:
      >>> name = 'aTensor(4)'
      >>> KernelFamily.group(name)
      4

    """
    m = re.search(cls.GROUP_INDEX, name)
    return int(m.group(1))


  def setStride(self, stride):
    """
    Args:
      stride (Tuple[int]):
    """
    self._stride = stride


  def stride(self):
    """
    Returns:
      Tuple[int]: distances of each dimension form zero element
    """
    if self._stride is not None:
      return self._stride
    return (1,)


  @classmethod
  def linear(cls, stride, group):
    """Generates an index (an integer value) from an index set (an element from an index(iteration
    space)) and strides of each dimension

    Args:
      stride (Tuple[int]): a distance of each dimension from the first element i.e. zero element
      group (Tuple[int]): a set of indices

    Returns:
      int: a linear index
    """

    assert len(stride) == len(group)

    index = 0
    for i, p in enumerate(group):
      index += p * stride[i]
    return index


  def add(self, name, ast, prefetch=None):
    """

    Args:
      name (str): a kernel name
      ast (Type[Node]): a root node of an abstract syntax tree
      prefetch (Union[Tensor, List[Tensor], None]): specifies tensors for which yateto will generate
                                                    data prefetch with a source code
    Returns:

    """
    baseName = self.baseName(name)
    if not self.name:
      self.name = baseName

    assert baseName == self.name

    # extract a group index from a kernel name
    group = self.group(name)

    internalName = '_{}_{}'.format(baseName, group)
    self._kernels[group] = Kernel(internalName, ast, prefetch)


  def kernels(self):
    """
    Returns:
      List[Kernel]: all kernels inside of a table
    """
    return self._kernels.values()


  def prepareUntilUnitTest(self):
    for kernel in self._kernels.values():
      kernel.prepareUntilUnitTest()
  
  def prepareUntilCodeGen(self, costEstimator):
    for kernel in self._kernels.values():
      kernel.prepareUntilCodeGen(costEstimator)



def simpleParameterSpace(*args):
  """Generates all possible combinations of indices

  The function takes a bunch of integers as an arbitrary list. Each element represents a size of
  the corresponding dimension. For example: simpleParameterSpace(2,3,4) means that there are
  3 dimensions. The first one spans between 0 and 1, the second - between 0 and 2, the third one -
  between 0 and 4. The function returns all possible combinations of indices called index or
  iteration space.

  Args:
    *args (int): an arbitrary list of integers

  Returns:
    List[Tuple[int]]: a cross product of a given dimensions

  Examples:
    >>> simpleParameterSpace(1,2,3)
    [(0, 0, 0), (0, 0, 1), (0, 0, 2), (0, 1, 0), (0, 1, 1), (0, 1, 2)]
    >>> simpleParameterSpace(4,2)
    [(0, 0), (0, 1), (1, 0), (1, 1), (2, 0), (2, 1), (3, 0), (3, 1)]

  """
  return list(itertools.product(*[list(range(i)) for i in args]))


def parameterSpaceFromRanges(*args):
  """Generates all possible combinations of indices

  The function takes a bunch of integers as an arbitrary list. Each element represents a size of
  the corresponding dimension. For example: simpleParameterSpace(2,3,4) means that there are
  3 dimensions. The first one spans between 0 and 1, the second - between 0 and 2, the third one -
  between 0 and 4. The function returns all possible combinations of indices called index or
  iteration space.

  Args:
    *args (int): an arbitrary list of integers

  Returns:
    List[Tuple[int]]: a cross product of a given dimensions

  Examples:
    >>> simpleParameterSpace(1,2,3)
    [(0, 0, 0), (0, 0, 1), (0, 0, 2), (0, 1, 0), (0, 1, 1), (0, 1, 2)]
    >>> simpleParameterSpace(4,2)
    [(0, 0), (0, 1), (1, 0), (1, 1), (2, 0), (2, 1), (3, 0), (3, 1)]

  """
  return list(itertools.product(*[list(i) for i in args]))


class Generator(object):
  INIT_FILE_NAME = 'init'
  TENSORS_FILE_NAME = 'tensor'
  KERNELS_FILE_NAME = 'kernel'
  ROUTINES_FILE_NAME = 'subroutine'
  UNIT_TESTS_FILE_NAME = 'KernelTest.t'
  HEADER_GUARD_SUFFIX = 'H_'
  SUPPORT_LIBRARY_HEADER = 'yateto.h'
  TEST_CLASS = 'KernelTestSuite'
  TEST_NAMESPACE = 'unit_test'
  
  class FileNames(object):
    HEADER = 'h'
    CPP = 'cpp'

    def __init__(self, outputDir, name):
      self.hName = '{}.{}'.format(name, self.HEADER)
      self.cppName = '{}.{}'.format(name, self.CPP)
      self.h = os.path.join(outputDir, self.hName)
      self.cpp = os.path.join(outputDir, self.cppName)
  
  def __init__(self, arch):
    """
    arch (Architecture): an instance of Architecture class which holds basic information
                         about a target compute architecture
    """
    self._kernels = list()
    self._kernelFamilies = dict()
    self._arch = arch

  def arch(self):
    return self._arch
  
  def add(self, name: str, ast: Node, prefetch=None):
    """Adds a give abstract syntax tree to either a table of Kernel Families or to a list of Kernels

    A decision whether a kernel belongs to a Family or not is based on a kernel name. A kernel
    belongs to a family if a kernel name contains parentheses

    Args:
      name (str): a name of a kernel (a tensor expression)
      ast (Type[Node]): a root node of a tensor expression (abstract syntax tree)
      prefetch (Union[Tensor, List[Tensor], None]): specifies which tensors have to be prefetched in
                                                    a source code

    Raises:
      ValueError: if a give kernel name violates a yateto kernel name convention.
                  See, class Kernel for details
    """

    if KernelFamily.isValidName(name):
      baseName = KernelFamily.baseName(name)
      if baseName not in self._kernelFamilies:
        self._kernelFamilies[baseName] = KernelFamily()
      self._kernelFamilies[baseName].add(name, ast, prefetch)
    else:      
      if not Kernel.isValidName(name):
        raise ValueError('Kernel name invalid (must match regexp {}): {}'.format(Kernel.VALID_NAME, name))
      kernel = Kernel(name, ast, prefetch)
      self._kernels.append(kernel)

  def kernels(self):
    return [kernel for kernel in self._kernels] + [kernel for family in self._kernelFamilies.values() for kernel in family.kernels()]


  def addFamily(self, name: str, parameterSpace, astGenerator, prefetchGenerator=None):
    """Generates a kernel family from a given parameterized abstract syntrax tree generator.

    The function assumes that parameter space looks like a multidimensional tensor of integers.
    Each kernel corresponds ot a particular set of indices (a tensor element). To name each kernel,
    the function linearises each set in order to get an integer out of it.

    Args:
      name (str): a name of a kernel family
      parameterSpace (List[Tuple[int]]): sets of possible indices i.e. index(iteration) space

      astGenerator (Callable[[List[int]], []]): a callback to a parameterized abstract
                                                syntrax tree

      prefetchGenerator (Callable[[List[int]], [Tensor, List[Tensors]]]): a callback to a
                                                     parameterized prefetch generator.
                                                     The callback a set of indices and return
                                                     either a tensor, or a list if tensors that
                                                     have to be prefetched during in a source
                                                     code
    """

    # Create a new entry in a table of kernel families if it has not been allocated before
    if name not in self._kernelFamilies:
      self._kernelFamilies[name] = KernelFamily()

    family = self._kernelFamilies[name]


    # get the maximum indices from a parameter space
    pmax = max(parameterSpace)

    stride = [1]

    for i in range(len(pmax) - 1):
      stride.append(stride[i] * (pmax[i] + 1))


    stride = tuple(stride)

    family.setStride(stride)
    for p in parameterSpace:
      indexedName = '{}({})'.format(name, KernelFamily.linear(stride, p))
      ast = astGenerator(*p)
      prefetch = prefetchGenerator(*p) if prefetchGenerator is not None else None
      family.add(indexedName, ast, prefetch)


  def _headerGuardName(self, namespace, fileBaseName):
    partlist = namespace.upper().split('::') + [fileBaseName.upper(), self.HEADER_GUARD_SUFFIX]
    return '_'.join(partlist)


  def generate( self,
                outputDir: str,
                namespace='yateto',
                gemm_cfg: GeneratorCollection=None,
                costEstimator=BoundingBoxCostEstimator):


    if not gemm_cfg:
      gemm_cfg = DefaultGeneratorCollection(self._arch)


    print('Deducing indices...')
    for kernel in self._kernels:
      kernel.prepareUntilUnitTest()
    for family in self._kernelFamilies.values():
      family.prepareUntilUnitTest()


    # allocate file instances for gode generation
    fUT = self.FileNames(outputDir, self.UNIT_TESTS_FILE_NAME)
    fKernels = self.FileNames(outputDir, self.KERNELS_FILE_NAME)
    fRoutines = self.FileNames(outputDir, self.ROUTINES_FILE_NAME)
    fTensors = self.FileNames(outputDir, self.TENSORS_FILE_NAME)
    fInit = self.FileNames(outputDir, self.INIT_FILE_NAME)


    print('Generating unit tests...')
    with Cpp(fUT.h) as cpp:
      with cpp.HeaderGuard(self._headerGuardName(namespace, self.UNIT_TESTS_FILE_NAME.replace('.', '_'))):
        cpp.includeSys('cxxtest/TestSuite.h')
        cpp.include(fKernels.hName)
        cpp.include(fInit.hName)
        with cpp.PPIfndef('NDEBUG'):
          cpp('long long libxsmm_num_total_flops = 0;')
          cpp('long long pspamm_num_total_flops = 0;')
        with cpp.Namespace(namespace):
          with cpp.Namespace(self.TEST_NAMESPACE):
            cpp.classDeclaration(self.TEST_CLASS)
        with cpp.Class('{}::{}::{} : public CxxTest::TestSuite'.format(namespace, self.TEST_NAMESPACE, self.TEST_CLASS)):
          cpp.label('public')

          for kernel in self._kernels:
            UnitTestGenerator(self._arch).generate(cpp, kernel.name, kernel.name, kernel.cfg, gemm_cfg)

          for family in self._kernelFamilies.values():
            for group, kernel in family.items():
              UnitTestGenerator(self._arch).generate(cpp, kernel.name, family.name, kernel.cfg, gemm_cfg, group)


    print('Optimizing ASTs...')
    for kernel in self._kernels:
      print(kernel.name)
      kernel.prepareUntilCodeGen(costEstimator)
    for family in self._kernelFamilies.values():
      print(family.name)
      family.prepareUntilCodeGen(costEstimator)


    print('Generating kernels...')
    cache = RoutineCache()
    optKernelGenerator = OptimisedKernelGenerator(self._arch, cache)


    kernelSource = StringIO()
    kernelSourceContent = ''
    with Cpp(kernelSource) as cpp:      
      cpp.includeSys('cassert')
      cpp.includeSys('cstring')
      cpp.includeSys('cstdlib')
      cpp.include(fRoutines.hName)
      with Cpp(fKernels.h) as header:
        with header.HeaderGuard(self._headerGuardName(namespace, self.KERNELS_FILE_NAME)):
          header.includeSys('cmath')
          header.includeSys('limits')
          header.include(fTensors.hName)
          cpp.include(fKernels.hName)
          with cpp.Namespace(namespace):
            with header.Namespace(namespace):
              for kernel in self._kernels:
                kernelOutline = optKernelGenerator.generateKernelOutline(kernel.nonZeroFlops, kernel.cfg, gemm_cfg)
                optKernelGenerator.generate(cpp, header, kernel.name, [kernelOutline])
              for family in self._kernelFamilies.values():
                kernelOutlines = [None] * len(family)
                for group, kernel in family.items():
                  kernelOutlines[group] = optKernelGenerator.generateKernelOutline(kernel.nonZeroFlops, kernel.cfg, gemm_cfg)
                optKernelGenerator.generate(cpp, header, family.name, kernelOutlines, family.stride())
      kernelSourceContent = kernelSource.getvalue()


    with Cpp(fKernels.cpp) as cpp:
      for gemm_tool in gemm_cfg.selected:
        for inc in gemm_tool.includes:
          cpp.include(inc)
        if isinstance(gemm_tool, BLASlike):
          cpp(gemm_tool.c_code_init)
      cpp.out.write(kernelSourceContent)      


    print('Calling external code generators...')
    with Cpp(fRoutines.h) as header:
      with header.HeaderGuard(self._headerGuardName(namespace, self.ROUTINES_FILE_NAME)):
        cache.generate(header, fRoutines.cpp)
    
    tensors = dict()
    for kernel in self._kernels:
      tensors.update(FindTensors().visit(kernel.ast))
    for family in self._kernelFamilies.values():
      for group, kernel in family.items():
        tensors.update(FindTensors().visit(kernel.ast))

    print('Generating initialization code...')
    #initGen = CudaInitializerGenerator(self._arch, sorted(tensors.values(), key=lambda x: x.name()))
    initGen = InitializerGenerator(self._arch, sorted(tensors.values(), key=lambda x: x.name()))
    with Cpp(fTensors.h) as header:
      with header.HeaderGuard(self._headerGuardName(namespace, self.TENSORS_FILE_NAME)):
        with header.Namespace(namespace):
          initGen.generateTensorsH(header)


    with Cpp(fTensors.cpp) as cpp:
      cpp.include(fTensors.hName)
      with cpp.Namespace(namespace):
        initGen.generateTensorsCpp(cpp)


    with Cpp(fInit.h) as header:
      with header.HeaderGuard(self._headerGuardName(namespace, self.INIT_FILE_NAME)):
        header.include(fTensors.hName)
        header.include(self.SUPPORT_LIBRARY_HEADER)
        with header.Namespace(namespace):
          initGen.generateInitH(header)


    with Cpp(fInit.cpp) as cpp:
      cpp.include(fInit.hName)
      with cpp.Namespace(namespace):
        initGen.generateInitCpp(cpp)


####################################################################################################
#                                           CUDA
####################################################################################################
from .codegen.cuda_visitor import CudaKernelGenerator, CudaOptimisedKernelGenerator
from .codegen.cuda_visitor import CudaUnitTestGenerator, CudaInitializerGenerator

class CudaGenerator(object):
  INIT_FILE_NAME = 'init'
  TENSORS_FILE_NAME = 'tensor'
  KERNELS_FILE_NAME = 'kernel'
  ROUTINES_FILE_NAME = 'subroutine'
  UNIT_TESTS_FILE_NAME = 'KernelTest.t'
  HEADER_GUARD_SUFFIX = 'H_'
  SUPPORT_LIBRARY_HEADER = 'yateto.h'
  TEST_CLASS = 'KernelTestSuite'
  TEST_NAMESPACE = 'unit_test'


  class FileNames(object):
    HEADER = 'h'
    CPP = 'cpp'

    def __init__(self, outputDir, name):
      # names of header, source, cuda_source files
      self.hName = '{}.{}'.format(name, self.HEADER)
      self.cppName = '{}.{}'.format(name, self.CPP)

      # paths to the source files
      self.h = os.path.join(outputDir, self.hName)
      self.cpp = os.path.join(outputDir, self.cppName)


  def __init__(self, arch):
    """
    arch (Architecture): an instance of Architecture class which holds basic information
                         about a target compute architecture
    """
    self._kernels = list() # List[Type[Kernel]]
    self._kernelFamilies = dict()  # Dict[str, List[Type[KernelFamily]]]
    self._arch = arch


  def arch(self):
    """
    Returns:
      Architecture: a reference to a specific Architecture instance which was given to a Generator

    """
    return self._arch


  def add(self, name: str, ast: Node, prefetch=None):
    """Adds a give abstract syntax tree to either a table of Kernel Families or to a list of Kernels

    A decision whether a kernel belongs to a Family or not is based on a kernel name. A kernel
    belongs to a family if a kernel name contains parentheses

    Args:
      name (str): a name of a kernel (a tensor expression)
      ast (Type[Node]): a root node of a tensor expression (abstract syntax tree)
      prefetch (Union[Tensor, List[Tensor], None]): specifies which tensors have to be prefetched in
                                                    a source code

    Raises:
      ValueError: if a give kernel name violates a yateto kernel name convention.
                  See, class Kernel for details
    """

    if KernelFamily.isValidName(name):
      baseName = KernelFamily.baseName(name)

      if baseName not in self._kernelFamilies:
        self._kernelFamilies[baseName] = KernelFamily()

      self._kernelFamilies[baseName].add(name, ast, prefetch)

    else:
      if not Kernel.isValidName(name):
        raise ValueError('Kernel name invalid (must match regexp {}): {}'.format(Kernel.VALID_NAME,
                                                                                 name))
      kernel = Kernel(name, ast, prefetch)
      self._kernels.append(kernel)


  def kernels(self):
    """
    Returns:
      List[Type[Kernel]]: all kernels which have been added to a generator
    """
    return [kernel for kernel in self._kernels] + [kernel for family in
                                                   self._kernelFamilies.values() for kernel in
                                                   family.kernels()]

  def addFamily(self, name: str, parameterSpace, astGenerator, prefetchGenerator=None):
    """Generates a kernel family from a given parameterized abstract syntrax tree generator.

    The function assumes that parameter space looks like a multidimensional tensor of integers.
    Each kernel corresponds ot a particular set of indices (a tensor element). To name each kernel,
    the function linearises each set in order to get an integer out of it.

    Args:
      name (str): a name of a kernel family
      parameterSpace (List[Tuple[int]]): sets of possible indices i.e. index(iteration) space

      astGenerator (Callable[[List[int]], []]): a callback to a parameterized abstract
                                                syntrax tree

      prefetchGenerator (Callable[[List[int]], [Tensor, List[Tensors]]]): a callback to a
                                                     parameterized prefetch generator.
                                                     The callback a set of indices and return
                                                     either a tensor, or a list if tensors that
                                                     have to be prefetched during in a source
                                                     code
    """

    if name not in self._kernelFamilies:
      self._kernelFamilies[name] = KernelFamily()

    family = self._kernelFamilies[name]

    # get the larges indices within a give parameter space
    max_parameter = max(parameterSpace)

    # compute a linear distance of each dimension from first element
    # of the index (iteration) space i.e. from element zero
    stride = [1]
    for i in range(len(max_parameter) - 1):
      stride.append(stride[i] * (max_parameter[i] + 1))

    stride = tuple(stride)
    family.setStride(stride)

    # iterate through all possible sets of indices and generate a kernel for each of them
    for indices in parameterSpace:

      # compute a name for a kernel
      # NOTE: the name is a combination of the base name as well as stride and group indices
      indexedName = '{}({})'.format(name, KernelFamily.linear(stride=stride, group=indices))

      # generate a concrete instance of an abstracr syntax tree from an ast generator
      ast = astGenerator(*indices)

      # extract
      prefetch = prefetchGenerator(*indices) if prefetchGenerator is not None else None

      # add a kernel to a particular kernel family
      family.add(indexedName, ast, prefetch)


  def _headerGuardName(self, namespace, fileBaseName):
    partlist = namespace.upper().split('::') + [fileBaseName.upper(), self.HEADER_GUARD_SUFFIX]
    return '_'.join(partlist)


  def generate(self,
               outputDir: str,
               namespace='yateto',
               gemm_cfg: GeneratorCollection = None,
               costEstimator=BoundingBoxCostEstimator):
    """Generates a source code for given kernels i.e. for given abstract syntax trees

    Args:
      outputDir (str): a path to the source code output directory
      namespace (str): a name space which yateto will use for generated code
      gemm_cfg (GeneratorCollection): a set of source code generators (for matrix-matrix
                                      multiplications)
      costEstimator (Type[CostEstimator]): TODO
    """

    if not gemm_cfg:
      gemm_cfg = DefaultGeneratorCollection(self._arch)

    print('Deducing indices...')
    for kernel in self._kernels:
      kernel.prepareUntilUnitTest()

    for family in self._kernelFamilies.values():
      family.prepareUntilUnitTest()

    # define file names for source code generation
    fUT = self.FileNames(outputDir, self.UNIT_TESTS_FILE_NAME)
    fKernels = self.FileNames(outputDir, self.KERNELS_FILE_NAME)
    fRoutines = self.FileNames(outputDir, self.ROUTINES_FILE_NAME)
    fTensors = self.FileNames(outputDir, self.TENSORS_FILE_NAME)
    fInit = self.FileNames(outputDir, self.INIT_FILE_NAME)

    ################################################################################################
    print('Generating unit tests...')
    full_test_class_name = "{}::{}::{}".format(namespace, self.TEST_NAMESPACE, self.TEST_CLASS)
    with Cpp(fUT.h) as unit_test_header:

      header_guards_name = self._headerGuardName(namespace,
                                           self.UNIT_TESTS_FILE_NAME.replace('.', '_'))
      with unit_test_header.HeaderGuard(header_guards_name):

        # write down all necessary include files
        unit_test_header.includeSys('cxxtest/TestSuite.h')
        unit_test_header.include(fKernels.hName)
        unit_test_header.include(fInit.hName)

        '''
        with unit_test_header.PPIfndef('NDEBUG'):
          # define profiling counters
          unit_test_header('long long libxsmm_num_total_flops = 0;')
          unit_test_header('long long pspamm_num_total_flops = 0;')
        '''


        with unit_test_header.Namespace(namespace):
          with unit_test_header.Namespace(self.TEST_NAMESPACE):
            unit_test_header.classDeclaration(self.TEST_CLASS)


        # declare the test suite class in the header file
        with unit_test_header.Class('{} : public CxxTest::TestSuite'.format(full_test_class_name)):
          unit_test_header.label('public')


          # iterate through all kernels and declare then inside of the header file
          for kernel in self._kernels:
            test_function_name = CudaUnitTestGenerator.CXXTEST_PREFIX + kernel.name
            unit_test_header("void {}();".format(test_function_name))


          for family in self._kernelFamilies.values():
            for group, kernel in family.items():
              test_function_name = CudaUnitTestGenerator.CXXTEST_PREFIX + kernel.name
              unit_test_header("void {}();".format(test_function_name))


    # generate the source files for the kernel test suite
    with Cpp(fUT.cpp) as unit_test_source:
      # specify all necessary hedear files which the unit tests depend on
      unit_test_source.includeSys('cxxtest/TestSuite.h')
      unit_test_source.include(fUT.hName)
      unit_test_source.include(fInit.hName)
      unit_test_source.include(fKernels.hName)
      unit_test_source.include(fTensors.hName)
      unit_test_source.include("device_utils.h")
      unit_test_source.include('Util.h')
      unit_test_source.include('TensorView.h')


      # generate the source code from parse trees for unit tests
      for kernel in self._kernels:
        CudaUnitTestGenerator(self._arch).generate(cpp=unit_test_source,
                                                   testName=kernel.name,
                                                   kernelClass=kernel.name,
                                                   cfg=kernel.cfg,
                                                   gemm_cfg=gemm_cfg,
                                                   function_namespace=full_test_class_name)

      for family in self._kernelFamilies.values():
        for group, kernel in family.items():
          CudaUnitTestGenerator(self._arch).generate(cpp=unit_test_source,
                                                     testName=kernel.name,
                                                     kernelClass=family.name,
                                                     cfg=kernel.cfg,
                                                     gemm_cfg=gemm_cfg,
                                                     index=group,
                                                     function_namespace=full_test_class_name)

    ################################################################################################
    print('Optimizing ASTs...')
    for kernel in self._kernels:
      print(kernel.name)
      kernel.prepareUntilCodeGen(costEstimator)

    for family in self._kernelFamilies.values():
      print(family.name)
      family.prepareUntilCodeGen(costEstimator)


    #TODO: the following block is needed for rendering parse trees
<<<<<<< HEAD
    debug = True
=======
    debug = False
>>>>>>> 3ebe70e4
    if debug:
      # render and save all optimized parse trees in image files
      parse_tree_visuzlizer = GraphvisHelper(output_dir='./parse-tree-optimized')
      for kernel in self.kernels():
        parse_tree_visuzlizer.visualize(tree_name=kernel.name,
                                        tree_root=kernel.ast[0],
                                        is_display=False)


    ################################################################################################
    print('Generating kernels...')
    cache = RoutineCache()
    optKernelGenerator = CudaOptimisedKernelGenerator(self._arch, cache)

    kernelSource = StringIO()
    kernelSourceContent = ''
    with Cpp(kernelSource) as cpp:
      cpp.includeSys('cassert')
      cpp.includeSys('cstring')
      cpp.includeSys('cstdlib')
      cpp.include(fRoutines.hName)

      with Cpp(fKernels.h) as header:
        with header.HeaderGuard(self._headerGuardName(namespace, self.KERNELS_FILE_NAME)):
          header.includeSys('cmath')
          header.includeSys('limits')
          header.include(fTensors.hName)
          cpp.include(fKernels.hName)
          with cpp.Namespace(namespace):
            with header.Namespace(namespace):

              for kernel in self._kernels:
                kernelOutline = optKernelGenerator.generateKernelOutline(kernel.nonZeroFlops,
                                                                         kernel.cfg,
                                                                         gemm_cfg)

                # generate both code body for both source and header files
                optKernelGenerator.generate(cpp, header, kernel.name, [kernelOutline])

              for family in self._kernelFamilies.values():
                kernelOutlines = [None] * len(family)

                for group, kernel in family.items():
                  kernelOutlines[group] = optKernelGenerator.generateKernelOutline(kernel.nonZeroFlops,
                                                                                   kernel.cfg,
                                                                                   gemm_cfg)

                optKernelGenerator.generate(cpp, header, family.name, kernelOutlines,
                                            family.stride())


      kernelSourceContent = kernelSource.getvalue()

    with Cpp(fKernels.cpp) as cpp:
      for gemm_tool in gemm_cfg.selected:

        for inc in gemm_tool.includes:
          cpp.include(inc)

        if isinstance(gemm_tool, BLASlike):
          cpp(gemm_tool.c_code_init)

      # add the kerlnel body generated above to a text source file
      cpp.out.write(kernelSourceContent)


    ################################################################################################
    print('Calling external code generators...')
    with Cpp(fRoutines.h) as header:
      with header.HeaderGuard(self._headerGuardName(namespace, self.ROUTINES_FILE_NAME)):
        cache.generate(header, fRoutines.cpp)


    tensors = dict()
    for kernel in self._kernels:
      tensors.update(FindTensors().visit(kernel.ast))

    for family in self._kernelFamilies.values():
      for group, kernel in family.items():
        tensors.update(FindTensors().visit(kernel.ast))


    ################################################################################################
    print('Generating initialization code...')
    initGen = CudaInitializerGenerator(arch=self._arch,
                                       tensors=sorted(tensors.values(), key=lambda x: x.name()))

    with Cpp(fTensors.h) as header:
      with header.HeaderGuard(self._headerGuardName(namespace, self.TENSORS_FILE_NAME)):
        with header.Namespace(namespace):
          initGen.generateTensorsH(header)


    with Cpp(fTensors.cpp) as cpp:
      cpp.include(fTensors.hName)
      with cpp.Namespace(namespace):
        initGen.generateTensorsCpp(cpp)


    with Cpp(fInit.h) as header:
      with header.HeaderGuard(self._headerGuardName(namespace, self.INIT_FILE_NAME)):
        header.include(fTensors.hName)
        header.include(self.SUPPORT_LIBRARY_HEADER)
        with header.Namespace(namespace):
          initGen.generateInitH(header)


    with Cpp(fInit.cpp) as cpp:
      cpp.include(fInit.hName)
      with cpp.Namespace(namespace):
        initGen.generateInitCpp(cpp)<|MERGE_RESOLUTION|>--- conflicted
+++ resolved
@@ -912,11 +912,7 @@
 
 
     #TODO: the following block is needed for rendering parse trees
-<<<<<<< HEAD
-    debug = True
-=======
     debug = False
->>>>>>> 3ebe70e4
     if debug:
       # render and save all optimized parse trees in image files
       parse_tree_visuzlizer = GraphvisHelper(output_dir='./parse-tree-optimized')
