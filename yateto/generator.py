--- conflicted
+++ resolved
@@ -186,13 +186,9 @@
   TENSORS_FILE_NAME = 'tensor'
   KERNELS_FILE_NAME = 'kernel'
   ROUTINES_FILE_NAME = 'subroutine'
-<<<<<<< HEAD
   GPULIKE_ROUTINES_FILE_NAME = 'gpulike_subroutine'
-  UNIT_TESTS_FILE_NAME = 'KernelTest.t'
-=======
   CXXTEST_FILE_NAME = 'KernelTest.t'
   DOCTEST_FILE_NAME = 'test-kernel'
->>>>>>> bba880fe
   HEADER_GUARD_SUFFIX = 'H_'
   SUPPORT_LIBRARY_HEADER = 'yateto.h'
   
