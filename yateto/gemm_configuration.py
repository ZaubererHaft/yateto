--- conflicted
+++ resolved
@@ -79,8 +79,8 @@
     super().__init__(None, ['Eigen/Eigen'])
     self._arch = arch
 
-  def supported(self, m, n, k, sparseA, sparseB, transA, transB, alpha, beta):
-    return (not sparseA and not sparseB)
+  def supported(self, m, n, k, sparseA, sparseB, transA, transB, alpha, beta, platform):
+    return (not sparseA and not sparseB and platform == 'cpu')
 
   def bool2Trans(self, trans):
     return '.transpose()' if trans else ''
@@ -168,8 +168,7 @@
     self._threshold = threshold
 
   def _archSupported(self):
-<<<<<<< HEAD
-    supported_set = {'armv8', 'knl', 'skx'}
+    supported_set = {'thunderx2t99', 'knl', 'skx'}
     if self._arch.name.lower() in supported_set:
       return True
     else:
@@ -177,9 +176,6 @@
         return True
       else:
         return False
-=======
-    return self._arch.name.lower() in {'thunderx2t99', 'knl', 'skx'}
->>>>>>> 9179af07
 
 
   def supported(self, m, n, k, sparseA, sparseB, transA, transB, alpha, beta, platform):
@@ -253,24 +249,15 @@
     mkl = MKL(arch)
     blis = BLIS(arch)
     openblas = OpenBLAS(arch)
-<<<<<<< HEAD
+    eigen = Eigen(arch)
     forge = GemmForge(arch)
-    defaults = {
-      'snb': [libxsmm, mkl, blis],
-      'hsw': [libxsmm, mkl, blis],
-      'knl': [libxsmm, pspamm, mkl, blis],
-      'skx': [libxsmm, pspamm, mkl, blis],
-      'armv8': [pspamm, openblas, blis],
-      'nvidia': [forge]
-=======
-    eigen = Eigen(arch)
     defaults = {
       'snb' : [libxsmm, mkl, blis, eigen],
       'hsw' : [libxsmm, mkl, blis, eigen],
       'knl' : [libxsmm, pspamm, mkl, blis, eigen],
       'skx' : [libxsmm, pspamm, mkl, blis, eigen],
-      'thunderx2t99' : [pspamm, openblas, blis, eigen]
->>>>>>> 9179af07
+      'thunderx2t99' : [pspamm, openblas, blis, eigen],
+      'nvidia': [forge]
     }
 
     if arch.name in defaults:
